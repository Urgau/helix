--- conflicted
+++ resolved
@@ -8,11 +8,7 @@
 
 use helix_core::{
     coords_at_pos,
-<<<<<<< HEAD
     graphemes::{ensure_grapheme_boundary_next, next_grapheme_boundary, prev_grapheme_boundary},
-=======
-    graphemes::{ensure_grapheme_boundary, next_grapheme_boundary},
->>>>>>> 3c31f501
     syntax::{self, HighlightEvent},
     LineEnding, Position, Range,
 };
@@ -188,7 +184,6 @@
                     (cursor_scope, selection_scope)
                 };
 
-<<<<<<< HEAD
                 // Special-case: cursor at end of the rope.
                 if range.head == range.anchor && range.head == text.len_chars() {
                     spans.push((cursor_scope, range.head..range.head + 1));
@@ -206,26 +201,6 @@
                     let cursor_end = next_grapheme_boundary(text, range.head);
                     spans.push((cursor_scope, range.head..cursor_end));
                     spans.push((selection_scope, cursor_end..range.anchor));
-=======
-                let cursor_end = next_grapheme_boundary(text, range.head); // Used in every case below.
-
-                if range.head == range.anchor {
-                    spans.push((cursor_scope, range.head..cursor_end));
-                    continue;
-                }
-
-                let reverse = range.head < range.anchor;
-
-                if reverse {
-                    spans.push((cursor_scope, range.head..cursor_end));
-                    spans.push((
-                        selection_scope,
-                        cursor_end..next_grapheme_boundary(text, range.anchor),
-                    ));
-                } else {
-                    spans.push((selection_scope, range.anchor..range.head));
-                    spans.push((cursor_scope, range.head..cursor_end));
->>>>>>> 3c31f501
                 }
             }
 
